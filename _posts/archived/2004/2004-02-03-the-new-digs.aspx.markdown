---
title: The new digs
date: 2004-02-03 -0800
<<<<<<< HEAD
tags: [subtext,blogging]
=======
disqus_identifier: 156
tags: [meta]
>>>>>>> cb5e2e5e
redirect_from: "/archive/2004/02/02/the-new-digs.aspx/"
---

So what is up with this ugly new site? Basically it is one of those “Oh
gawd, a developer is trying to design” designs. It is one of the default
designs that comes with a blogging back-end
that I am now using. You’ll also notice that my URL is some funky long
piece of work with "europe" in it. No, I haven’t moved to europe. My
good man Erik pointed me towards free ASP.NET hosting with SQL Server
access. I’m trying it out and hosting my blog here. As for the
design,don’t worry, it is temporary. I have some underground monkeys
working feverishly hard to produce a mind blowing, head splitting, taste
bud exciting new design. Some new features to note:

-   Notice the bright orange image link with the big "XML" on it?  That
    links to my RSS feed. Finally! RSS. Now if I can just get you to
    subscribe to it...
-   Posts are now arranged in categories. So if you could care less
    about .NET (i.e. family members, college buddies), you should
    bookmark the General category. Or better yet, subscribe to the
    General rss feed.
-   Disagree with something I said? You’re a fool. But now you can
    expose your foolishness via comments! Please comment. Please.

Now that I have this in place, I will probably forego sleep in order to
post content worth reading. Come back now, ya heard!<|MERGE_RESOLUTION|>--- conflicted
+++ resolved
@@ -1,12 +1,7 @@
 ---
 title: The new digs
 date: 2004-02-03 -0800
-<<<<<<< HEAD
-tags: [subtext,blogging]
-=======
-disqus_identifier: 156
 tags: [meta]
->>>>>>> cb5e2e5e
 redirect_from: "/archive/2004/02/02/the-new-digs.aspx/"
 ---
 
