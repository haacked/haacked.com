---
title: An Amendment To Save Marriages
date: 2004-02-27 -0800
<<<<<<< HEAD
tags:
- personal
=======
disqus_identifier: 214
tags: [politics]
>>>>>>> cb5e2e5e
redirect_from: "/archive/2004/02/26/an-amendment-to-save-marriage.aspx/"
---

Bush believes that an amendment is necessary to bring “clarity” to the
issue of gay marriage and to preserve the social fabric of our great
nation.

Praise Be The Lord! Well Ok Bush, I’m with you. But before we work on
that amendment, there’s another Amendment we need to pass first. The
Amendment to remove the scourge of Divorce from our country. It is
necessary to preserve the social fabric. For it sayeth in the Gospel of
Mathew chapter 19 verse 9 (King James Version):

> And I say unto you, Whosoever shall put away his wife, except it be
> for fornication, and shall marry another, committeth adultery: and
> whoso marrieth her which is put away doth commit adultery.

For your homework, also look up Deut 22:19, Matt 5:32, 19:9, Mark
10:9-12, Luke 16:18, Rom 7:2, 1 Cor 7:10-11, 7:39.<|MERGE_RESOLUTION|>--- conflicted
+++ resolved
@@ -1,13 +1,7 @@
 ---
 title: An Amendment To Save Marriages
 date: 2004-02-27 -0800
-<<<<<<< HEAD
-tags:
-- personal
-=======
-disqus_identifier: 214
 tags: [politics]
->>>>>>> cb5e2e5e
 redirect_from: "/archive/2004/02/26/an-amendment-to-save-marriage.aspx/"
 ---
 
